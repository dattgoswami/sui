// Copyright (c) 2022, Mysten Labs, Inc.
// SPDX-License-Identifier: Apache-2.0
use crate::base_types::{AuthorityName, SuiAddress};
use crate::committee::{Committee, EpochId};
use crate::error::{SuiError, SuiResult};
use crate::sui_serde::Base64;
use crate::sui_serde::Readable;
<<<<<<< HEAD
=======
use crate::sui_serde::SuiBitmap;
use anyhow::anyhow;
>>>>>>> e9d494e4
use anyhow::Error;
use base64ct::Encoding;
use digest::Digest;
use ed25519_dalek as dalek;
use ed25519_dalek::Verifier;
use narwhal_crypto::ed25519::{Ed25519KeyPair, Ed25519PublicKey, Ed25519Signature};
use narwhal_crypto::traits::{
    AggregateAuthenticator, Authenticator, KeyPair as NarwhalKeypair, SigningKey, ToFromBytes,
    VerifyingKey,
};
use rand::rngs::OsRng;
use roaring::RoaringBitmap;
use schemars::JsonSchema;
use serde::{de, Deserialize, Serialize};
use serde_with::serde_as;
use serde_with::Bytes;
use sha3::Sha3_256;
<<<<<<< HEAD
use signature::Signature as NativeSignature;
use std::collections::{HashMap, HashSet};
=======
use std::borrow::Borrow;
use std::collections::HashMap;
>>>>>>> e9d494e4
use std::hash::{Hash, Hasher};

// Question: Should we change this to newtype?

pub type KeyPair = Ed25519KeyPair;

pub type PublicKey = <KeyPair as NarwhalKeypair>::PubKey;
pub type PrivateKey = <KeyPair as NarwhalKeypair>::PrivKey;

// Signatures for Authorities
pub type AuthoritySignature = <<KeyPair as NarwhalKeypair>::PubKey as VerifyingKey>::Sig;
pub type AggregateAuthoritySignature =
    <<<KeyPair as NarwhalKeypair>::PubKey as VerifyingKey>::Sig as Authenticator>::AggregateSig;

// Signatures for Users
pub type AccountSignature = <<KeyPair as NarwhalKeypair>::PubKey as VerifyingKey>::Sig;
pub type AggregateAccountSignature =
    <<<KeyPair as NarwhalKeypair>::PubKey as VerifyingKey>::Sig as Authenticator>::AggregateSig;

pub trait SuiKeypair {
    const PUBLIC_KEY_LENGTH: usize;
    const SECRET_KEY_LENGTH: usize;
    const SIGNATURE_LENGTH: usize;

    fn public_key_bytes(&self) -> PublicKeyBytes;
    fn make_narwhal_keypair(&self) -> KeyPair;
    fn copy(&self) -> KeyPair;
    fn from_bytes(bytes: &[u8]) -> Result<Self, signature::Error>
    where
        Self: Sized;
}

impl SuiKeypair for KeyPair {
    const PUBLIC_KEY_LENGTH: usize = ed25519_dalek::PUBLIC_KEY_LENGTH;
    const SECRET_KEY_LENGTH: usize = ed25519_dalek::SECRET_KEY_LENGTH;
    const SIGNATURE_LENGTH: usize = ed25519_dalek::SIGNATURE_LENGTH;

    fn public_key_bytes(&self) -> PublicKeyBytes {
        // self.public_key_cell.get_or_init(|| {
        let pk_arr: [u8; ed25519_dalek::PUBLIC_KEY_LENGTH] = self.name.0.to_bytes();
        PublicKeyBytes(pk_arr)
        // })
    }

    // TODO: eradicate unneeded uses (i.e. most)
    /// Avoid implementing `clone` on secret keys to prevent mistakes.
    #[must_use]
    fn copy(&self) -> KeyPair {
        KeyPair {
            name: self.public().clone(),
            secret: <KeyPair as NarwhalKeypair>::PrivKey::from_bytes(self.private().as_ref())
                .unwrap(),
        }
    }

    /// Make a Narwhal-compatible key pair from a Sui keypair.
    fn make_narwhal_keypair(&self) -> Ed25519KeyPair {
        let key = (*self).copy();
        key
    }

    fn from_bytes(bytes: &[u8]) -> Result<KeyPair, signature::Error> {
        let public_key_bytes = &bytes[..Self::PUBLIC_KEY_LENGTH];
        let secret_key_bytes = &bytes[Self::PUBLIC_KEY_LENGTH..];
        Ok(KeyPair {
            name: <KeyPair as NarwhalKeypair>::PubKey::from_bytes(public_key_bytes)?,
            secret: <KeyPair as NarwhalKeypair>::PrivKey::from_bytes(secret_key_bytes)?,
        })
    }
}

pub trait SuiSignature {
    const SIGNATURE_LENGTH: usize;
}

impl SuiSignature for AccountSignature {
    const SIGNATURE_LENGTH: usize = ed25519_dalek::SIGNATURE_LENGTH;
}

pub trait SuiAuthoritySignature {
    fn new<T>(value: &T, secret: &dyn signature::Signer<Ed25519Signature>) -> Self
    where
        T: Signable<Vec<u8>>;
    fn verify<T>(&self, value: &T, author: PublicKeyBytes) -> Result<(), SuiError>
    where
        T: Signable<Vec<u8>>;
}

impl SuiAuthoritySignature for AuthoritySignature {
    fn new<T>(value: &T, secret: &dyn signature::Signer<Ed25519Signature>) -> Self
    where
        T: Signable<Vec<u8>>,
    {
        let mut message = Vec::new();
        value.write(&mut message);
        secret.sign(&message)
    }

    fn verify<T>(&self, value: &T, author: PublicKeyBytes) -> Result<(), SuiError>
    where
        T: Signable<Vec<u8>>,
    {
        // is this a cryptographically valid public Key?
        let public_key: PublicKey = author.try_into()?;

        // serialize the message (see BCS serialization for determinism)
        let mut message = Vec::new();
        value.write(&mut message);

        // perform cryptographic signature check
        public_key
            .verify(&message, &self)
            .map_err(|error| SuiError::InvalidSignature {
                error: error.to_string(),
            })
    }
}

impl signature::Signer<Signature> for KeyPair {
    fn try_sign(&self, msg: &[u8]) -> Result<Signature, signature::Error> {
        let signature_bytes: <<KeyPair as NarwhalKeypair>::PrivKey as SigningKey>::Sig =
            self.try_sign(msg)?;
        let pk_bytes = self.public_key_bytes();
        let public_key_bytes = pk_bytes.as_ref();
        let mut result_bytes = [0u8; SUI_SIGNATURE_LENGTH];
        result_bytes[..KeyPair::SIGNATURE_LENGTH].copy_from_slice(signature_bytes.as_ref());
        result_bytes[KeyPair::SIGNATURE_LENGTH..].copy_from_slice(public_key_bytes);
        Ok(Signature(result_bytes))
    }
}

#[serde_as]
#[derive(
    Eq, Default, PartialEq, Ord, PartialOrd, Copy, Clone, Hash, Serialize, Deserialize, JsonSchema,
)]
pub struct PublicKeyBytes(
    #[schemars(with = "Base64")]
    #[serde_as(as = "Readable<Base64, Bytes>")]
    [u8; dalek::PUBLIC_KEY_LENGTH],
);

impl PublicKeyBytes {
    pub fn to_vec(&self) -> Vec<u8> {
        self.0.to_vec()
    }
    /// Make a Narwhal-compatible public key from a Sui pub.
    pub fn make_narwhal_public_key(&self) -> Result<Ed25519PublicKey, signature::Error> {
        let pub_key = dalek::PublicKey::from_bytes(&self.0)?;
        Ok(Ed25519PublicKey(pub_key))
    }
}

impl AsRef<[u8]> for PublicKeyBytes {
    fn as_ref(&self) -> &[u8] {
        self.0.as_ref()
    }
}

impl TryInto<Ed25519PublicKey> for PublicKeyBytes {
    type Error = SuiError;

    fn try_into(self) -> Result<Ed25519PublicKey, Self::Error> {
        // TODO(https://github.com/MystenLabs/sui/issues/101): Do better key validation
        // to ensure the bytes represent a poin on the curve.
        Ed25519PublicKey::from_bytes(self.as_ref()).map_err(|_| SuiError::InvalidAuthenticator)
    }
}

// TODO(https://github.com/MystenLabs/sui/issues/101): more robust key validation
impl TryFrom<&[u8]> for PublicKeyBytes {
    type Error = SuiError;

    fn try_from(bytes: &[u8]) -> Result<Self, SuiError> {
        let arr: [u8; dalek::PUBLIC_KEY_LENGTH] = bytes
            .try_into()
            .map_err(|_| SuiError::InvalidAuthenticator)?;
        Ok(Self(arr))
    }
}

impl std::fmt::Debug for PublicKeyBytes {
    fn fmt(&self, f: &mut std::fmt::Formatter<'_>) -> std::result::Result<(), std::fmt::Error> {
        let s = hex::encode(&self.0);
        write!(f, "k#{}", s)?;
        Ok(())
    }
}

pub fn random_key_pairs(num: usize) -> Vec<KeyPair> {
    let mut items = num;
    let mut rng = OsRng;

    std::iter::from_fn(|| {
        if items == 0 {
            None
        } else {
            items -= 1;
            Some(get_key_pair_from_rng(&mut rng).1)
        }
    })
    .collect::<Vec<_>>()
}

// TODO: get_key_pair() and get_key_pair_from_bytes() should return KeyPair only.
// TODO: rename to random_key_pair
pub fn get_key_pair() -> (SuiAddress, KeyPair) {
    get_key_pair_from_rng(&mut OsRng)
}

/// Generate a keypair from the specified RNG (useful for testing with seedable rngs).
pub fn get_key_pair_from_rng<R>(csprng: &mut R) -> (SuiAddress, KeyPair)
where
    R: rand::CryptoRng + rand::RngCore,
{
    let kp = KeyPair::generate(csprng);
    (SuiAddress::from(kp.public_key_bytes()), kp)
}

// TODO: C-GETTER
pub fn get_key_pair_from_bytes(bytes: &[u8]) -> SuiResult<(SuiAddress, KeyPair)> {
    let kp = KeyPair::from_bytes(bytes).map_err(|e| SuiError::InvalidKeypair {
        error: e.to_string(),
    })?;
    Ok((SuiAddress::from(kp.public_key_bytes()), kp))
}

// TODO: replace this with a byte interpretation based on multicodec
pub const SUI_SIGNATURE_LENGTH: usize = KeyPair::SIGNATURE_LENGTH + KeyPair::PUBLIC_KEY_LENGTH;

#[serde_as]
#[derive(Eq, PartialEq, Copy, Clone, Serialize, Deserialize, JsonSchema)]
pub struct Signature(
    #[schemars(with = "Base64")]
    #[serde_as(as = "Readable<Base64, Bytes>")]
    [u8; SUI_SIGNATURE_LENGTH],
);

impl AsRef<[u8]> for Signature {
    fn as_ref(&self) -> &[u8] {
        self.0.as_ref()
    }
}

impl signature::Signature for Signature {
    fn from_bytes(bytes: &[u8]) -> Result<Self, signature::Error> {
        let val: [u8; SUI_SIGNATURE_LENGTH] =
            bytes.try_into().map_err(|_| signature::Error::new())?;
        Ok(Self(val))
    }
}

impl std::fmt::Debug for Signature {
    fn fmt(&self, f: &mut std::fmt::Formatter<'_>) -> std::result::Result<(), std::fmt::Error> {
        let s = base64ct::Base64::encode_string(self.signature_bytes());
        let p = base64ct::Base64::encode_string(self.public_key_bytes());
        write!(f, "{s}@{p}")?;
        Ok(())
    }
}

impl Signature {
    pub fn new<T>(value: &T, secret: &dyn signature::Signer<Signature>) -> Self
    where
        T: Signable<Vec<u8>>,
    {
        let mut message = Vec::new();
        value.write(&mut message);
        secret.sign(&message)
    }

    pub fn new_empty() -> Self {
        Self([0u8; SUI_SIGNATURE_LENGTH])
    }

    pub fn signature_bytes(&self) -> &[u8] {
        &self.0[..AccountSignature::SIGNATURE_LENGTH]
    }

    pub fn public_key_bytes(&self) -> &[u8] {
        &self.0[AccountSignature::SIGNATURE_LENGTH..]
    }

    /// This performs signature verification on the passed-in signature, additionally checking
    /// that the signature was performed with a PublicKey belonging to an expected author, indicated by its Sui Address
    pub fn verify<T>(&self, value: &T, author: SuiAddress) -> Result<(), SuiError>
    where
        T: Signable<Vec<u8>>,
    {
        let (message, signature, public_key_bytes) = self.get_verification_inputs(value, author)?;

        // is this a cryptographically correct public key?
        // TODO: perform stricter key validation, sp. small order points, see https://github.com/MystenLabs/sui/issues/101
        let public_key = <KeyPair as NarwhalKeypair>::PubKey::from_bytes(public_key_bytes.as_ref())
            .map_err(|err| SuiError::InvalidSignature {
                error: err.to_string(),
            })?;

        // perform cryptographic signature check
        public_key
            .verify(&message, &signature)
            .map_err(|error| SuiError::InvalidSignature {
                error: error.to_string(),
            })
    }

    pub fn get_verification_inputs<T>(
        &self,
        value: &T,
        author: SuiAddress,
    ) -> Result<(Vec<u8>, AccountSignature, PublicKeyBytes), SuiError>
    where
        T: Signable<Vec<u8>>,
    {
        // Is this signature emitted by the expected author?
        let public_key_bytes: [u8; KeyPair::PUBLIC_KEY_LENGTH] = self
            .public_key_bytes()
            .try_into()
            .expect("byte lengths match");
        let received_addr = SuiAddress::from(&PublicKeyBytes(public_key_bytes));
        if received_addr != author {
            return Err(SuiError::IncorrectSigner {
                error: format!("Signature get_verification_inputs() failure. Author is {author}, received address is {received_addr}")
            });
        }

        // deserialize the signature
        let signature = AccountSignature::from_bytes(self.signature_bytes()).map_err(|err| {
            SuiError::InvalidSignature {
                error: err.to_string(),
            }
        })?;

        // serialize the message (see BCS serialization for determinism)
        let mut message = Vec::new();
        value.write(&mut message);

        Ok((message, signature, PublicKeyBytes(public_key_bytes)))
    }
}

/// AuthoritySignInfoTrait is a trait used specifically for a few structs in messages.rs
/// to template on whether the struct is signed by an authority. We want to limit how
/// those structs can be instanted on, hence the sealed trait.
/// TODO: We could also add the aggregated signature as another impl of the trait.
///       This will make CertifiedTransaction also an instance of the same struct.
pub trait AuthoritySignInfoTrait: private::SealedAuthoritySignInfoTrait {}

#[derive(Clone, Debug, Eq, PartialEq, Serialize, Deserialize)]
pub struct EmptySignInfo {}
impl AuthoritySignInfoTrait for EmptySignInfo {}

#[derive(Clone, Debug, Eq, Serialize, Deserialize)]
pub struct AuthoritySignInfo {
    pub epoch: EpochId,
    pub authority: AuthorityName,
    pub signature: AuthoritySignature,
}
impl AuthoritySignInfoTrait for AuthoritySignInfo {}

impl Hash for AuthoritySignInfo {
    fn hash<H: Hasher>(&self, state: &mut H) {
        self.epoch.hash(state);
        self.authority.hash(state);
    }
}

impl PartialEq for AuthoritySignInfo {
    fn eq(&self, other: &Self) -> bool {
        // We do not compare the signature, because there can be multiple
        // valid signatures for the same epoch and authority.
        self.epoch == other.epoch && self.authority == other.authority
    }
}

impl AuthoritySignInfo {
    pub fn add_to_verification_obligation(
        &self,
        committee: &Committee,
        obligation: &mut VerificationObligation<AggregateAuthoritySignature>,
        message_index: usize,
    ) -> SuiResult<()> {
        obligation
            .public_keys
            .get(message_index)
            .ok_or(SuiError::InvalidAddress)?
            .push(committee.public_key(&self.authority)?);
        obligation
            .signatures
            .get(message_index)
            .ok_or(SuiError::InvalidAddress)?
            .add_signature(self.signature.clone());
        Ok(())
    }
}

/// Represents at least a quorum (could be more) of authority signatures.
/// STRONG_THRESHOLD indicates whether to use the quorum threshold for quorum check.
/// When STRONG_THRESHOLD is true, the quorum is valid when the total stake is
/// at least the quorum threshold (2f+1) of the committee; when STRONG_THRESHOLD is false,
/// the quorum is valid when the total stake is at least the validity threshold (f+1) of
/// the committee.
#[serde_as]
#[derive(Clone, Debug, Serialize, Deserialize, JsonSchema)]
pub struct AuthorityQuorumSignInfo<const STRONG_THRESHOLD: bool> {
    pub epoch: EpochId,
<<<<<<< HEAD
    #[schemars(with = "Base64")]
    pub authorities: Vec<AuthorityName>,
    #[schemars(with = "Base64")]
    pub signature: AggregateAuthoritySignature
=======
    pub signatures: Vec<AuthoritySignature>,
    #[schemars(with = "Base64")]
    #[serde_as(as = "SuiBitmap")]
    pub signers_map: RoaringBitmap,
>>>>>>> e9d494e4
}

pub type AuthorityStrongQuorumSignInfo = AuthorityQuorumSignInfo<true>;
pub type AuthorityWeakQuorumSignInfo = AuthorityQuorumSignInfo<false>;

// Note: if you meet an error due to this line it may be because you need an Eq implementation for `CertifiedTransaction`,
// or one of the structs that include it, i.e. `ConfirmationTransaction`, `TransactionInfoResponse` or `ObjectInfoResponse`.
//
// Please note that any such implementation must be agnostic to the exact set of signatures in the certificate, as
// clients are allowed to equivocate on the exact nature of valid certificates they send to the system. This assertion
// is a simple tool to make sure certificates are accounted for correctly - should you remove it, you're on your own to
// maintain the invariant that valid certificates with distinct signatures are equivalent, but yet-unchecked
// certificates that differ on signers aren't.
//
// see also https://github.com/MystenLabs/sui/issues/266
// static_assertions::assert_not_impl_any!(AuthorityStrongQuorumSignInfo<S>: Hash, Eq, PartialEq);
// static_assertions::assert_not_impl_any!(AuthorityWeakQuorumSignInfo<S>: Hash, Eq, PartialEq);

impl<const S: bool> AuthoritySignInfoTrait for AuthorityQuorumSignInfo<S> {}

impl<const STRONG_THRESHOLD: bool> AuthorityQuorumSignInfo<STRONG_THRESHOLD> {
    pub fn new(epoch: EpochId) -> Self {
        AuthorityQuorumSignInfo {
            epoch,
            signatures: vec![],
            signers_map: RoaringBitmap::new(),
        }
    }

    pub fn new_with_signatures(
        epoch: EpochId,
        mut signatures: Vec<(PublicKeyBytes, AuthoritySignature)>,
        committee: &Committee,
    ) -> SuiResult<Self> {
        let mut map = RoaringBitmap::new();

        signatures.sort_by_key(|(public_key, _)| *public_key);

        for (pk, _) in &signatures {
            map.insert(
                committee
                    .authority_index(pk)
                    .ok_or(SuiError::UnknownSigner)? as u32,
            );
        }
        let sigs: Vec<AuthoritySignature> = signatures.into_iter().map(|(_, sig)| sig).collect();

        Ok(AuthorityQuorumSignInfo {
            epoch,
            signatures: sigs,
            signers_map: map,
        })
    }

    // This takes log(sig) time, do not use if not necessary
    pub fn add_signature(
        &mut self,
        sig: AuthoritySignature,
        pk: PublicKeyBytes,
        committee: &Committee,
    ) -> SuiResult<()> {
        println!("{:?}", committee.index_map);
        let index = committee
            .authority_index(&pk)
            .ok_or(SuiError::UnknownSigner)? as u32;
        self.signers_map.insert(index);
        self.signatures
            .insert((self.signers_map.rank(index) - 1) as usize, sig);
        Ok(())
    }

    pub fn authorities<'a>(
        &'a self,
        committee: &'a Committee,
    ) -> impl Iterator<Item = SuiResult<&AuthorityName>> {
        self.signers_map.iter().map(|i| {
            committee
                .authority_by_index(i)
                .ok_or(SuiError::InvalidAuthenticator)
        })
    }

    pub fn add_to_verification_obligation(
        &self,
        committee: &Committee,
        obligation: &mut VerificationObligation<AggregateAuthoritySignature>,
        message_index: usize,
    ) -> SuiResult<()> {
        // Check epoch
        fp_ensure!(
            self.epoch == committee.epoch(),
            SuiError::WrongEpoch {
                expected_epoch: committee.epoch()
            }
        );
        fp_ensure!(
            self.signatures.len() as u64 == self.signers_map.len(),
            SuiError::InvalidAuthorityBitmap {
                error: "Authority bitmap and signatures have different lengths".to_string()
            }
        );

        let mut weight = 0;

        let pk_index = obligation.public_keys.len();

        // Create obligations for the committee signatures
<<<<<<< HEAD
        for authority in self.authorities.iter() {
            // Check that each authority only appears once.
            fp_ensure!(
                !used_authorities.contains(authority),
                SuiError::CertificateAuthorityReuse
            );
            used_authorities.insert(*authority);
=======
        for signature in self.signatures.iter() {
            obligation.signatures.push(signature.0);
            obligation.message_index.push(message_index);
        }

        for authority_index in self.signers_map.iter() {
            let authority = committee
                .authority_by_index(authority_index)
                .ok_or(SuiError::UnknownSigner)?;

>>>>>>> e9d494e4
            // Update weight.
            let voting_rights = committee.weight(authority);
            fp_ensure!(voting_rights > 0, SuiError::UnknownSigner);
            weight += voting_rights;

            obligation
                .public_keys[pk_index]
                .push(committee.public_key(authority)?);
<<<<<<< HEAD
            obligation.signatures.push(signature.clone());
            obligation.message_index.push(message_index);
=======
>>>>>>> e9d494e4
        }

        let threshold = if STRONG_THRESHOLD {
            committee.quorum_threshold()
        } else {
            committee.validity_threshold()
        };
        fp_ensure!(weight >= threshold, SuiError::CertificateRequiresQuorum);

        Ok(())
    }
}

mod private {
    pub trait SealedAuthoritySignInfoTrait {}
    impl SealedAuthoritySignInfoTrait for super::EmptySignInfo {}
    impl SealedAuthoritySignInfoTrait for super::AuthoritySignInfo {}
    impl<const S: bool> SealedAuthoritySignInfoTrait for super::AuthorityQuorumSignInfo<S> {}
}

/// Something that we know how to hash and sign.
pub trait Signable<W> {
    fn write(&self, writer: &mut W);
}
pub trait SignableBytes
where
    Self: Sized,
{
    fn from_signable_bytes(bytes: &[u8]) -> Result<Self, anyhow::Error>;
}
/// Activate the blanket implementation of `Signable` based on serde and BCS.
/// * We use `serde_name` to extract a seed from the name of structs and enums.
/// * We use `BCS` to generate canonical bytes suitable for hashing and signing.
pub trait BcsSignable: Serialize + serde::de::DeserializeOwned {}

impl<T, W> Signable<W> for T
where
    T: BcsSignable,
    W: std::io::Write,
{
    fn write(&self, writer: &mut W) {
        let name = serde_name::trace_name::<Self>().expect("Self must be a struct or an enum");
        // Note: This assumes that names never contain the separator `::`.
        write!(writer, "{}::", name).expect("Hasher should not fail");
        bcs::serialize_into(writer, &self).expect("Message serialization should not fail");
    }
}

impl<T> SignableBytes for T
where
    T: BcsSignable,
{
    fn from_signable_bytes(bytes: &[u8]) -> Result<Self, Error> {
        // Remove name tag before deserialization using BCS
        let name = serde_name::trace_name::<Self>().expect("Self must be a struct or an enum");
        let name_byte_len = format!("{}::", name).bytes().len();
        Ok(bcs::from_bytes(&bytes[name_byte_len..])?)
    }
}

pub type PubKeyLookup<P> = HashMap<PublicKeyBytes, P>;

pub fn sha3_hash<S: Signable<Sha3_256>>(signable: &S) -> [u8; 32] {
    let mut digest = Sha3_256::default();
    signable.write(&mut digest);
    let hash = digest.finalize();
    hash.into()
}

#[derive(Default)]
pub struct VerificationObligation<S>
where
    S: AggregateAuthenticator,
{
    lookup: PubKeyLookup<S::PubKey>,
    messages: Vec<Vec<u8>>,
    pub signatures: Vec<S>, // Change to AggregatedAuthenticator. Then make Ed25519Signature implement AggregatedAuthenticator.
    pub public_keys: Vec<Vec<S::PubKey>>,
}

impl<S: AggregateAuthenticator> VerificationObligation<S> 
    where PublicKeyBytes: TryInto<S::PubKey>
{
    pub fn new(lookup: PubKeyLookup<S::PubKey>) -> VerificationObligation<S> {
        VerificationObligation {
            lookup,
            ..Default::default()
        }
    }

    pub fn lookup_public_key(&mut self, key_bytes: &PublicKeyBytes) -> Result<S::PubKey, SuiError> {
        match self.lookup.get(key_bytes) {
            Some(v) => Ok(v.clone()),
            None => {
                let public_key: S::PubKey = (*key_bytes).try_into()
                    .map_err(|e| SuiError::InvalidAddress)?;
                self.lookup.insert(*key_bytes, public_key.clone());
                Ok(public_key)
            }
        }
    }

    /// Add a new message to the list of messages to be verified.
    /// Returns the index of the message.
    pub fn add_message(&mut self, message: Vec<u8>) {
        self.signatures.push(S::default());
        self.messages.push(message);
    }

    pub fn verify_all(self) -> SuiResult<PubKeyLookup<S::PubKey>> {
        S::batch_verify(
            &self.signatures.iter().map(|x| x).collect::<Vec<_>>()[..],
            &self
                .public_keys
                .iter()
                .map(|x| &x.iter().collect::<Vec<_>>()[..])
                .collect::<Vec<_>>()[..],
            &self
                .messages
                .iter()
                .map(|x| &x.iter().map(|&y| y).collect::<Vec<_>>()[..]).
                collect::<Vec<_>>()[..]
        )
        .map_err(|error| SuiError::InvalidSignature {
            error: format!("{error}"),
        })?;

        Ok(self.lookup)
    }
}<|MERGE_RESOLUTION|>--- conflicted
+++ resolved
@@ -5,11 +5,7 @@
 use crate::error::{SuiError, SuiResult};
 use crate::sui_serde::Base64;
 use crate::sui_serde::Readable;
-<<<<<<< HEAD
-=======
 use crate::sui_serde::SuiBitmap;
-use anyhow::anyhow;
->>>>>>> e9d494e4
 use anyhow::Error;
 use base64ct::Encoding;
 use digest::Digest;
@@ -23,17 +19,12 @@
 use rand::rngs::OsRng;
 use roaring::RoaringBitmap;
 use schemars::JsonSchema;
-use serde::{de, Deserialize, Serialize};
+use serde::{Deserialize, Serialize};
 use serde_with::serde_as;
 use serde_with::Bytes;
 use sha3::Sha3_256;
-<<<<<<< HEAD
 use signature::Signature as NativeSignature;
-use std::collections::{HashMap, HashSet};
-=======
-use std::borrow::Borrow;
-use std::collections::HashMap;
->>>>>>> e9d494e4
+use std::collections::{HashMap};
 use std::hash::{Hash, Hasher};
 
 // Question: Should we change this to newtype?
@@ -417,14 +408,15 @@
     ) -> SuiResult<()> {
         obligation
             .public_keys
-            .get(message_index)
+            .get_mut(message_index)
             .ok_or(SuiError::InvalidAddress)?
             .push(committee.public_key(&self.authority)?);
         obligation
             .signatures
-            .get(message_index)
+            .get_mut(message_index)
             .ok_or(SuiError::InvalidAddress)?
-            .add_signature(self.signature.clone());
+            .add_signature(self.signature.clone())
+            .map_err(|_| SuiError::InvalidSignature { error: "Invalid Signature".to_string() })?;
         Ok(())
     }
 }
@@ -439,17 +431,11 @@
 #[derive(Clone, Debug, Serialize, Deserialize, JsonSchema)]
 pub struct AuthorityQuorumSignInfo<const STRONG_THRESHOLD: bool> {
     pub epoch: EpochId,
-<<<<<<< HEAD
     #[schemars(with = "Base64")]
-    pub authorities: Vec<AuthorityName>,
-    #[schemars(with = "Base64")]
-    pub signature: AggregateAuthoritySignature
-=======
-    pub signatures: Vec<AuthoritySignature>,
+    pub signature: AggregateAuthoritySignature,
     #[schemars(with = "Base64")]
     #[serde_as(as = "SuiBitmap")]
     pub signers_map: RoaringBitmap,
->>>>>>> e9d494e4
 }
 
 pub type AuthorityStrongQuorumSignInfo = AuthorityQuorumSignInfo<true>;
@@ -474,7 +460,7 @@
     pub fn new(epoch: EpochId) -> Self {
         AuthorityQuorumSignInfo {
             epoch,
-            signatures: vec![],
+            signature: AggregateAccountSignature::default(),
             signers_map: RoaringBitmap::new(),
         }
     }
@@ -499,26 +485,10 @@
 
         Ok(AuthorityQuorumSignInfo {
             epoch,
-            signatures: sigs,
+            signature: AggregateAuthoritySignature::aggregate(sigs)
+                .map_err(|e| SuiError::InvalidSignature { error: e.to_string() })?,
             signers_map: map,
         })
-    }
-
-    // This takes log(sig) time, do not use if not necessary
-    pub fn add_signature(
-        &mut self,
-        sig: AuthoritySignature,
-        pk: PublicKeyBytes,
-        committee: &Committee,
-    ) -> SuiResult<()> {
-        println!("{:?}", committee.index_map);
-        let index = committee
-            .authority_index(&pk)
-            .ok_or(SuiError::UnknownSigner)? as u32;
-        self.signers_map.insert(index);
-        self.signatures
-            .insert((self.signers_map.rank(index) - 1) as usize, sig);
-        Ok(())
     }
 
     pub fn authorities<'a>(
@@ -545,51 +515,27 @@
                 expected_epoch: committee.epoch()
             }
         );
-        fp_ensure!(
-            self.signatures.len() as u64 == self.signers_map.len(),
-            SuiError::InvalidAuthorityBitmap {
-                error: "Authority bitmap and signatures have different lengths".to_string()
-            }
-        );
-
+        
         let mut weight = 0;
-
-        let pk_index = obligation.public_keys.len();
+        let pk_vec = obligation.public_keys.get_mut(message_index).ok_or(SuiError::InvalidAddress)?;
 
         // Create obligations for the committee signatures
-<<<<<<< HEAD
-        for authority in self.authorities.iter() {
-            // Check that each authority only appears once.
-            fp_ensure!(
-                !used_authorities.contains(authority),
-                SuiError::CertificateAuthorityReuse
-            );
-            used_authorities.insert(*authority);
-=======
-        for signature in self.signatures.iter() {
-            obligation.signatures.push(signature.0);
-            obligation.message_index.push(message_index);
-        }
+        obligation.signatures.get_mut(message_index)
+            .ok_or(SuiError::InvalidAuthenticator)?
+            .add_aggregate(self.signature.clone())
+            .map_err(|_| SuiError::InvalidSignature { error: "Signature Aggregation failed".to_string() })?;
 
         for authority_index in self.signers_map.iter() {
             let authority = committee
                 .authority_by_index(authority_index)
                 .ok_or(SuiError::UnknownSigner)?;
 
->>>>>>> e9d494e4
             // Update weight.
             let voting_rights = committee.weight(authority);
             fp_ensure!(voting_rights > 0, SuiError::UnknownSigner);
             weight += voting_rights;
 
-            obligation
-                .public_keys[pk_index]
-                .push(committee.public_key(authority)?);
-<<<<<<< HEAD
-            obligation.signatures.push(signature.clone());
-            obligation.message_index.push(message_index);
-=======
->>>>>>> e9d494e4
+            pk_vec.push(committee.public_key(authority)?);
         }
 
         let threshold = if STRONG_THRESHOLD {
@@ -665,7 +611,7 @@
     S: AggregateAuthenticator,
 {
     lookup: PubKeyLookup<S::PubKey>,
-    messages: Vec<Vec<u8>>,
+    pub messages: Vec<Vec<u8>>,
     pub signatures: Vec<S>, // Change to AggregatedAuthenticator. Then make Ed25519Signature implement AggregatedAuthenticator.
     pub public_keys: Vec<Vec<S::PubKey>>,
 }
@@ -685,7 +631,7 @@
             Some(v) => Ok(v.clone()),
             None => {
                 let public_key: S::PubKey = (*key_bytes).try_into()
-                    .map_err(|e| SuiError::InvalidAddress)?;
+                    .map_err(|_| SuiError::InvalidAddress)?;
                 self.lookup.insert(*key_bytes, public_key.clone());
                 Ok(public_key)
             }
@@ -694,24 +640,23 @@
 
     /// Add a new message to the list of messages to be verified.
     /// Returns the index of the message.
-    pub fn add_message(&mut self, message: Vec<u8>) {
+    pub fn add_message(&mut self, message: Vec<u8>) -> usize {
         self.signatures.push(S::default());
+        self.public_keys.push(Vec::new());
         self.messages.push(message);
-    }
-
-    pub fn verify_all(self) -> SuiResult<PubKeyLookup<S::PubKey>> {
+        self.messages.len() - 1
+    }
+
+    pub fn verify_all<'a>(self) -> SuiResult<PubKeyLookup<S::PubKey>> {
         S::batch_verify(
-            &self.signatures.iter().map(|x| x).collect::<Vec<_>>()[..],
-            &self
+            self
+                .signatures.iter().collect::<Vec<_>>(),
+            self
                 .public_keys
                 .iter()
-                .map(|x| &x.iter().collect::<Vec<_>>()[..])
-                .collect::<Vec<_>>()[..],
-            &self
-                .messages
-                .iter()
-                .map(|x| &x.iter().map(|&y| y).collect::<Vec<_>>()[..]).
-                collect::<Vec<_>>()[..]
+                .map(|x| x.iter().collect::<Vec<_>>())
+                .collect::<Vec<_>>(),
+            self.messages
         )
         .map_err(|error| SuiError::InvalidSignature {
             error: format!("{error}"),
